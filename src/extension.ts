// The module 'vscode' contains the VS Code extensibility API
// Import the module and reference it with the alias vscode in your code below
import delay from "delay"
import * as vscode from "vscode"
import { ClineProvider } from "./core/webview/ClineProvider"
import { createClineAPI } from "./exports"
import "./utils/path" // necessary to have access to String.prototype.toPosix
import { DIFF_VIEW_URI_SCHEME } from "./integrations/editor/DiffViewProvider"

/*
Built using https://github.com/microsoft/vscode-webview-ui-toolkit

Inspired by
https://github.com/microsoft/vscode-webview-ui-toolkit-samples/tree/main/default/weather-webview
https://github.com/microsoft/vscode-webview-ui-toolkit-samples/tree/main/frameworks/hello-world-react-cra

*/

let outputChannel: vscode.OutputChannel

// This method is called when your extension is activated
// Your extension is activated the very first time the command is executed
export function activate(context: vscode.ExtensionContext) {
	outputChannel = vscode.window.createOutputChannel("Cline")
	context.subscriptions.push(outputChannel)

	outputChannel.appendLine("Cline extension activated")

	// Get default commands from configuration
	const defaultCommands = vscode.workspace
		.getConfiguration('roo-cline')
		.get<string[]>('allowedCommands') || [];

	// Initialize global state if not already set
	if (!context.globalState.get('allowedCommands')) {
		context.globalState.update('allowedCommands', defaultCommands);
	}

	const sidebarProvider = new ClineProvider(context, outputChannel)

	context.subscriptions.push(
		vscode.window.registerWebviewViewProvider(ClineProvider.sideBarId, sidebarProvider, {
			webviewOptions: { retainContextWhenHidden: true },
		}),
	)

	context.subscriptions.push(
		vscode.commands.registerCommand("roo-cline.plusButtonClicked", async () => {
			outputChannel.appendLine("Plus button Clicked")
			await sidebarProvider.clearTask()
			await sidebarProvider.postStateToWebview()
			await sidebarProvider.postMessageToWebview({ type: "action", action: "chatButtonClicked" })
		}),
	)

	context.subscriptions.push(
<<<<<<< HEAD
		vscode.commands.registerCommand("roo-cline.mcpButtonClicked", () => {
=======
		vscode.commands.registerCommand("cline.mcpButtonClicked", () => {
>>>>>>> d49397bd
			sidebarProvider.postMessageToWebview({ type: "action", action: "mcpButtonClicked" })
		}),
	)

	const openClineInNewTab = async () => {
		outputChannel.appendLine("Opening Cline in new tab")
		// (this example uses webviewProvider activation event which is necessary to deserialize cached webview, but since we use retainContextWhenHidden, we don't need to use that event)
		// https://github.com/microsoft/vscode-extension-samples/blob/main/webview-sample/src/extension.ts
		const tabProvider = new ClineProvider(context, outputChannel)
		//const column = vscode.window.activeTextEditor ? vscode.window.activeTextEditor.viewColumn : undefined
		const lastCol = Math.max(...vscode.window.visibleTextEditors.map((editor) => editor.viewColumn || 0))

		// Check if there are any visible text editors, otherwise open a new group to the right
		const hasVisibleEditors = vscode.window.visibleTextEditors.length > 0
		if (!hasVisibleEditors) {
			await vscode.commands.executeCommand("workbench.action.newGroupRight")
		}
		const targetCol = hasVisibleEditors ? Math.max(lastCol + 1, 1) : vscode.ViewColumn.Two

		const panel = vscode.window.createWebviewPanel(ClineProvider.tabPanelId, "Cline", targetCol, {
			enableScripts: true,
			retainContextWhenHidden: true,
			localResourceRoots: [context.extensionUri],
		})
		// TODO: use better svg icon with light and dark variants (see https://stackoverflow.com/questions/58365687/vscode-extension-iconpath)

		panel.iconPath = {
			light: vscode.Uri.joinPath(context.extensionUri, "assets", "icons", "rocket.png"),
			dark: vscode.Uri.joinPath(context.extensionUri, "assets", "icons", "rocket.png"),
		}
		tabProvider.resolveWebviewView(panel)

		// Lock the editor group so clicking on files doesn't open them over the panel
		await delay(100)
		await vscode.commands.executeCommand("workbench.action.lockEditorGroup")
	}

	context.subscriptions.push(vscode.commands.registerCommand("roo-cline.popoutButtonClicked", openClineInNewTab))
	context.subscriptions.push(vscode.commands.registerCommand("roo-cline.openInNewTab", openClineInNewTab))

	context.subscriptions.push(
		vscode.commands.registerCommand("roo-cline.settingsButtonClicked", () => {
			//vscode.window.showInformationMessage(message)
			sidebarProvider.postMessageToWebview({ type: "action", action: "settingsButtonClicked" })
		}),
	)

	context.subscriptions.push(
		vscode.commands.registerCommand("roo-cline.historyButtonClicked", () => {
			sidebarProvider.postMessageToWebview({ type: "action", action: "historyButtonClicked" })
		}),
	)

	/*
	We use the text document content provider API to show the left side for diff view by creating a virtual document for the original content. This makes it readonly so users know to edit the right side if they want to keep their changes.

	- This API allows you to create readonly documents in VSCode from arbitrary sources, and works by claiming an uri-scheme for which your provider then returns text contents. The scheme must be provided when registering a provider and cannot change afterwards.
	- Note how the provider doesn't create uris for virtual documents - its role is to provide contents given such an uri. In return, content providers are wired into the open document logic so that providers are always considered.
	https://code.visualstudio.com/api/extension-guides/virtual-documents
	*/
	const diffContentProvider = new (class implements vscode.TextDocumentContentProvider {
		provideTextDocumentContent(uri: vscode.Uri): string {
			return Buffer.from(uri.query, "base64").toString("utf-8")
		}
	})()
	context.subscriptions.push(
		vscode.workspace.registerTextDocumentContentProvider(DIFF_VIEW_URI_SCHEME, diffContentProvider),
	)

	// URI Handler
	const handleUri = async (uri: vscode.Uri) => {
		const path = uri.path
		const query = new URLSearchParams(uri.query.replace(/\+/g, "%2B"))
		const visibleProvider = ClineProvider.getVisibleInstance()
		if (!visibleProvider) {
			return
		}
		switch (path) {
			case "/openrouter": {
				const code = query.get("code")
				if (code) {
					await visibleProvider.handleOpenRouterCallback(code)
				}
				break
			}
			default:
				break
		}
	}
	context.subscriptions.push(vscode.window.registerUriHandler({ handleUri }))

	return createClineAPI(outputChannel, sidebarProvider)
}

// This method is called when your extension is deactivated
export function deactivate() {
	outputChannel.appendLine("Cline extension deactivated")
}<|MERGE_RESOLUTION|>--- conflicted
+++ resolved
@@ -54,11 +54,7 @@
 	)
 
 	context.subscriptions.push(
-<<<<<<< HEAD
-		vscode.commands.registerCommand("roo-cline.mcpButtonClicked", () => {
-=======
 		vscode.commands.registerCommand("cline.mcpButtonClicked", () => {
->>>>>>> d49397bd
 			sidebarProvider.postMessageToWebview({ type: "action", action: "mcpButtonClicked" })
 		}),
 	)
